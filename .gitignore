/.settings
/docs/html
/docs/latex
/Debug
/.idea
/simple
/libpropeller
<<<<<<< HEAD
=======
/.external_downloads
__pycache__
.cproject
>>>>>>> 2e9597f4
.**project
objects.mk
sources.mk
subdir.mk
makefile
**.elf
**.o
**.a
**.map
**.rawmap
**.pyc
**~
**.swp
**.zip
**.iml

# Ignore the header files in the root directory
/*.h<|MERGE_RESOLUTION|>--- conflicted
+++ resolved
@@ -5,12 +5,9 @@
 /.idea
 /simple
 /libpropeller
-<<<<<<< HEAD
-=======
 /.external_downloads
 __pycache__
 .cproject
->>>>>>> 2e9597f4
 .**project
 objects.mk
 sources.mk
@@ -27,5 +24,5 @@
 **.zip
 **.iml
 
-# Ignore the header files in the root directory
+# Ignore the Simple header files in the root directory
 /*.h