--- conflicted
+++ resolved
@@ -17,12 +17,8 @@
  * 								will be caught the program will enter an infinite loop
  * 								DEFAULT: OFF
  * @option	SD_VERBOSE			Verbose functions will be enabled (such as SDPrintHexBlock) and
-<<<<<<< HEAD
  * 								error checking will display pertinent information through UART
-=======
- * 								error checking will display more information through UART
  * 								DEFAULT: ON
->>>>>>> d6761044
  * @option	SD_VERBOSE_BLOCKS	Select data blocks/sectors will be display via UART for
  * 								debugging purposes
  * 								DEFAULT: OFF
