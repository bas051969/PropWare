--- conflicted
+++ resolved
@@ -32,20 +32,16 @@
     /* Brian Kernighan's method for counting set bits in a variable */
     uint8_t totalBits = 0;
 
-<<<<<<< HEAD
-    return c;
+    while (par) {
+        par &= par - 1; // clear the least significant bit set
+        ++totalBits;
+    }
+
+    return totalBits;
 }
 
 uint32_t PropWare::measure_time_interval (const register uint32_t start) {
     uint32_t interval = CNT - start;
 
     return interval/MICROSECOND;
-=======
-    while (par) {
-        par &= par - 1; // clear the least significant bit set
-        ++totalBits;
-    }
-
-    return totalBits;
->>>>>>> 9fe05f92
 }